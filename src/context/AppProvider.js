/* eslint-disable react-hooks/exhaustive-deps */
'use client';

import { createContext, useContext, useEffect, useState, useRef, useMemo } from 'react';
import { useSlices, getAppState } from './hooks/useSlices';
import { useAI } from './hooks/useAI';
import { useTestCases } from './hooks/useTestCases';
import { useTheme } from './hooks/useTheme';
import { useAssetLinking } from './hooks/useAssetLinking';
import { useRecording } from './hooks/useRecording';
import { handleFirebaseOperation, getFirebaseErrorMessage } from '../utils/firebaseErrorHandler';
import FirestoreService from '../services';

const AppContext = createContext();

export const AppProvider = ({ children }) => {
    const slices = useSlices();
    const [suitesLoaded, setSuitesLoaded] = useState(false);
    const [suiteSubscriptionActive, setSuiteSubscriptionActive] = useState(false);
    const [aiInitialized, setAiInitialized] = useState(false);

    const unsubscribeSuitesRef = useRef(null);
    const assetUnsubscribersRef = useRef({});
    const retryTimeoutRef = useRef(null);

    const { initializeAI, generateTestCasesWithAI, getAIAnalytics, updateAISettings } = useAI(
        slices.auth,
        slices.ai,
        slices.ui,
        aiInitialized,
        setAiInitialized
    );

    const { wrappedCreateTestCase, wrappedUpdateTestCase, wrappedDeleteTestCase } = useTestCases(slices);

    const { setTheme, toggleTheme } = useTheme(slices.theme, slices.ui);

    const {
        linkTestCasesToBug,
        unlinkTestCaseFromBug,
        linkBugsToTestCase,
        unlinkBugFromTestCase,
        addTestCasesToSprint,
        addBugsToSprint,
    } = useAssetLinking(slices);

    const { saveRecording, linkRecordingToBug } = useRecording(slices);

    const logout = async () => {
        slices.ai.actions.clearAIState();
        setAiInitialized(false);
        return slices.auth.actions.signOut();
    };

    const initializeAuth = () => slices.auth.actions.initializeAuth();

    const refreshUserProfile = async () => {
        try {
            console.log('🔄 Refreshing user profile from AppProvider...');
            if (!slices.auth.state.currentUser?.uid) {
                throw new Error('No authenticated user');
            }

            const profileResult = await FirestoreService.getUserProfile(slices.auth.state.currentUser.uid);
            console.log('📋 Profile fetched:', profileResult);

            if (profileResult.success) {
                const profileData = profileResult.data;
                const enhancedUser = {
                    ...slices.auth.state.currentUser,
                    displayName: profileData.displayName || profileData.name || '',
                    firstName: profileData.first_name || '',
                    lastName: profileData.last_name || '',
                    name: profileData.name || profileData.displayName || '',
                    organizationName: profileData.organizationName || null,
                    organizationId: profileData.organizationId || null,
                    orgId: profileData.organizationId || null,
                    role: profileData.role || 'member',
                    accountType: profileData.accountType || profileData.account_type || 'individual',
                };

                slices.auth.actions.restoreAuth({
                    user: enhancedUser,
                    profile: profileData,
                    accountType: profileData.accountType || profileData.account_type || 'individual',
                });

                return profileResult;
            } else if (profileResult.error.message === 'Document not found') {
                console.log('Creating new user profile...');
                const userData = {
                    uid: slices.auth.state.currentUser.uid,
                    email: slices.auth.state.currentUser.email || '',
                    displayName: slices.auth.state.currentUser.displayName || '',
                    accountType: 'individual',
                    created_at: new Date().toISOString(),
                    updated_at: new Date().toISOString(),
                    created_by: slices.auth.state.currentUser.uid,
                    updated_by: slices.auth.state.currentUser.uid,
                };

                const createResult = await FirestoreService.createOrUpdateUserProfile(userData);

                if (createResult.success) {
                    const enhancedUser = {
                        ...slices.auth.state.currentUser,
                        displayName: createResult.data.displayName || '',
                        firstName: createResult.data.first_name || '',
                        lastName: createResult.data.last_name || '',
                        name: createResult.data.name || createResult.data.displayName || '',
                        organizationName: createResult.data.organizationName || null,
                        organizationId: createResult.data.organizationId || null,
                        orgId: createResult.data.organizationId || null,
                        role: createResult.data.role || 'member',
                        accountType: createResult.data.accountType || createResult.data.account_type || 'individual',
                    };

                    slices.auth.actions.restoreAuth({
                        user: enhancedUser,
                        profile: createResult.data,
                        accountType: createResult.data.accountType || createResult.data.account_type || 'individual',
                    });

                    return createResult;
                }
                throw new Error('Failed to create user profile');
            }
            throw new Error(profileResult.error.message);
        } catch (error) {
            console.error('Error refreshing user profile:', error);
            slices.ui.actions.showNotification?.({
                id: 'refresh-profile-error',
                type: 'error',
                message: getFirebaseErrorMessage(error),
                duration: 5000,
            });
            throw error;
        }
    };

    const clearState = () => {
        console.log('Clearing all app state');
        try {
            if (retryTimeoutRef.current) {
                clearTimeout(retryTimeoutRef.current);
                retryTimeoutRef.current = null;
            }

            if (unsubscribeSuitesRef.current && typeof unsubscribeSuitesRef.current === 'function') {
                unsubscribeSuitesRef.current();
                unsubscribeSuitesRef.current = null;
            }

            Object.values(assetUnsubscribersRef.current).forEach((unsubscribe) => {
                if (typeof unsubscribe === 'function') {
                    unsubscribe();
                }
            });
            assetUnsubscribersRef.current = {};

            slices.auth.actions.clearAuthState();
            slices.suites.actions.loadSuitesSuccess([]);
            slices.testCases.actions.loadTestCasesSuccess([]);
            slices.bugs.actions.loadBugsSuccess([]);
            slices.recordings.actions.loadRecordingsSuccess([]);
            slices.sprints.actions.loadSprintsSuccess([]);
            slices.subscription.actions.clearSubscription?.();
            slices.team.actions.clearTeam?.();
            slices.automation.actions.clearAutomation?.();
            slices.ui.actions.clearUI?.();
            slices.ai.actions.clearAIState();

            setSuitesLoaded(false);
            setSuiteSubscriptionActive(false);
            setAiInitialized(false);
        } catch (error) {
            console.error('Error clearing state:', error);
            slices.ui.actions.showNotification?.({
                id: 'clear-state-error',
                type: 'error',
                message: getFirebaseErrorMessage(error),
                duration: 5000,
            });
        }
    };

    useEffect(() => {
        console.log('Initializing auth...');
        initializeAuth();
    }, []);

    useEffect(() => {
        console.log('Auth state changed:', {
            isAuthenticated: slices.auth.state.isAuthenticated,
            currentUser: slices.auth.state.currentUser?.uid,
            accountType: slices.auth.state.accountType,
            organizationId: slices.auth.state.currentUser?.organizationId,
            authInitialized: slices.auth.state.isInitialized,
            authLoading: slices.auth.state.loading,
            profileLoaded: slices.auth.state.profileLoaded,
            subscriptionLoading: slices.subscription.state.loading,
            suiteSubscriptionActive,
            aiInitialized,
        });

        if (!slices.auth.state.isInitialized || slices.auth.state.loading || slices.subscription.state.loading) {
            console.log('Waiting for auth and subscription initialization...');
            setSuitesLoaded(false);
            setSuiteSubscriptionActive(false);
            return;
        }

        if (slices.auth.state.isAuthenticated && slices.auth.state.currentUser) {
            console.log('User authenticated, refreshing profile and initializing app...');

            refreshUserProfile().then(() => {
                console.log('✅ Profile refreshed, proceeding with app initialization');
                slices.suites.actions.loadSuitesStart();
                setSuitesLoaded(false);
                initializeAI();

                if (unsubscribeSuitesRef.current && typeof unsubscribeSuitesRef.current === 'function') {
                    unsubscribeSuitesRef.current();
                    unsubscribeSuitesRef.current = null;
                }

                let retryCount = 0;
                const maxRetries = 3;
                const retryDelay = 2000;

                const setupSuiteSubscription = () => {
                    console.log(`Setting up suite subscription (attempt ${retryCount + 1}/${maxRetries + 1})`);
                    const currentUser = slices.auth.state.currentUser;
                    const accountType = slices.auth.state.accountType || currentUser?.accountType;
                    console.log('Subscription setup details:', {
                        accountType,
                        organizationId: currentUser?.organizationId,
                        uid: currentUser?.uid,
                    });

                    // FIXED: Proper error handling and subscription setup
                    try {
                        const unsubscribe = FirestoreService.subscribeToUserTestSuites(
                            (fetchedSuites) => {
                                console.log('Suite subscription callback triggered');
                                const safeSuites = Array.isArray(fetchedSuites) ? fetchedSuites : [];
                                console.log('Suites fetched successfully:', {
                                    count: safeSuites.length,
                                    accountType,
                                    suites: safeSuites.map((s) => ({
                                        id: s.id,
                                        name: s.name,
                                        ownerType: s.ownerType,
                                        ownerId: s.ownerId,
                                        organizationId: s.organizationId,
                                    })),
                                });

<<<<<<< HEAD
                                const subscriptionMethod = FirestoreService.subscribeToUserTestSuites(
                                    (fetchedSuites) => {
                                        const safeSuites = Array.isArray(fetchedSuites) ? fetchedSuites : [];
                                        console.log('Suites fetched successfully:', {
                                            count: safeSuites.length,
                                            accountType,
                                            suites: safeSuites.map((s) => ({
                                                id: s.id,
                                                name: s.name,
                                                ownerType: s.ownerType,
                                                ownerId: s.ownerId,
                                                organizationId: s.organizationId,
                                            })),
=======
                                // Update state with fetched suites
                                slices.suites.actions.loadSuitesSuccess(safeSuites);
                                setSuitesLoaded(true);
                                setSuiteSubscriptionActive(true);
                                retryCount = 0; // Reset retry count on success

                                // Auto-activate first suite if none is active
                                if (safeSuites.length > 0 && !slices.suites.state.activeSuite) {
                                    console.log('Auto-activating first suite:', safeSuites[0].name);
                                    slices.suites.actions.activateSuite(safeSuites[0]);
                                }
                            },
                            (error) => {
                                console.error('Suite subscription error:', error);
                                const errorMessage = getFirebaseErrorMessage(error);
                                
                                // FIXED: Better error handling - don't retry on auth errors
                                if (error?.code === 'permission-denied' || error?.code === 'unauthenticated') {
                                    console.log('Authentication/permission error, not retrying');
                                    slices.suites.actions.loadSuitesSuccess([]);
                                    setSuitesLoaded(true);
                                    setSuiteSubscriptionActive(false);
                                    return;
                                }

                                // Retry on other errors
                                if (retryCount < maxRetries) {
                                    retryCount++;
                                    console.log(`Retrying suite subscription in ${retryDelay * retryCount}ms (attempt ${retryCount}/${maxRetries})`);
                                    retryTimeoutRef.current = setTimeout(setupSuiteSubscription, retryDelay * retryCount);
                                } else {
                                    console.error('Max retries exceeded for suite subscription');
                                    slices.suites.actions.loadSuitesSuccess([]);
                                    setSuitesLoaded(true);
                                    setSuiteSubscriptionActive(false);
                                    
                                    if (slices.suites.state.testSuites.length === 0) {
                                        slices.ui.actions.showNotification?.({
                                            id: 'suite-subscription-error',
                                            type: 'error',
                                            message: `Failed to load test suites: ${errorMessage}`,
                                            duration: 5000,
>>>>>>> 7152eab7
                                        });
                                    }
                                }
                            }
<<<<<<< HEAD
                        }
                    ).then((result) => {
                        if (result.success) {
                            slices.suites.actions.loadSuitesSuccess(result.data);
                            setSuitesLoaded(true);
                            setSuiteSubscriptionActive(true);
                            retryCount = 0;

                            // Fixed suite activation logic - respects user's stored selection
                            if (result.data.length > 0 && !slices.suites.state.activeSuite) {
                                const userId = slices.auth.state.currentUser?.uid;
                                const storedSuiteId = userId ? localStorage.getItem(`selectedSuite_${userId}`) : null;
                                
                                let suiteToActivate = null;
                                
                                if (storedSuiteId) {
                                    suiteToActivate = result.data.find(suite => suite.id === storedSuiteId);
                                    console.log('Found stored suite:', storedSuiteId, suiteToActivate ? 'EXISTS' : 'NOT FOUND');
                                }
                                
                                if (!suiteToActivate) {
                                    suiteToActivate = result.data[0];
                                    console.log('Using first suite as fallback:', suiteToActivate.name);
                                }
                                
                                console.log('Auto-activating suite:', suiteToActivate.name);
                                slices.suites.actions.activateSuite(suiteToActivate);
                                
                                // Save the selection
                                if (userId) {
                                    localStorage.setItem(`selectedSuite_${userId}`, suiteToActivate.id);
                                }
                            }
                        } else if (slices.suites.state.testSuites.length === 0 && retryCount < maxRetries) {
                            retryCount++;
                            console.log(`Retrying suite subscription in ${retryDelay * retryCount}ms (attempt ${retryCount}/${maxRetries})`);
                            retryTimeoutRef.current = setTimeout(setupSuiteSubscription, retryDelay * retryCount);
                        } else {
                            slices.suites.actions.loadSuitesSuccess([]);
                            setSuitesLoaded(true);
                            setSuiteSubscriptionActive(false);
                        }
                    }).catch((error) => {
                        console.error('Unexpected error setting up suite subscription:', error);
=======
                        );

                        // Store unsubscribe function
                        unsubscribeSuitesRef.current = unsubscribe;

                    } catch (error) {
                        console.error('Error setting up suite subscription:', error);
>>>>>>> 7152eab7
                        slices.suites.actions.loadSuitesSuccess([]);
                        setSuitesLoaded(true);
                        setSuiteSubscriptionActive(false);
                        slices.ui.actions.showNotification?.({
                            id: 'suite-subscription-setup-error',
                            type: 'error',
                            message: `Failed to set up suite subscription: ${getFirebaseErrorMessage(error)}`,
                            duration: 5000,
                        });
                    }
                };

                // FIXED: Check subscription status properly
                if (slices.subscription.state.isTrialActive || slices.subscription.state.isSubscriptionActive) {
                    setupSuiteSubscription();
                } else {
                    console.log('Subscription not active, skipping suite subscription');
                    slices.suites.actions.loadSuitesSuccess([]);
                    setSuitesLoaded(true);
                    setSuiteSubscriptionActive(false);
                    slices.ui.actions.showNotification?.({
                        id: 'subscription-inactive',
                        type: 'warning',
                        message: 'Your subscription is not active. Upgrade to access test suites!',
                        duration: 10000,
                    });
                }
            }).catch((error) => {
                console.error('Failed to refresh user profile:', error);
                slices.suites.actions.loadSuitesSuccess([]);
                setSuitesLoaded(true);
                setSuiteSubscriptionActive(false);
            });

            return () => {
                console.log('Cleaning up auth effect');
                if (retryTimeoutRef.current) {
                    clearTimeout(retryTimeoutRef.current);
                    retryTimeoutRef.current = null;
                }
                if (unsubscribeSuitesRef.current && typeof unsubscribeSuitesRef.current === 'function') {
                    unsubscribeSuitesRef.current();
                    unsubscribeSuitesRef.current = null;
                }
                setSuiteSubscriptionActive(false);
            };
        } else {
            console.log('User not authenticated, clearing state');
            clearState();
            slices.subscription.actions.loadSubscriptionInfo({ accountType: 'individual', currentUser: null }, slices.ui.actions);
            slices.suites.actions.loadSuitesSuccess([]);
            setSuitesLoaded(true);
            setSuiteSubscriptionActive(false);
        }
    }, [
        slices.auth.state.isInitialized,
        slices.auth.state.isAuthenticated,
        slices.auth.state.currentUser?.uid,
        slices.auth.state.accountType,
        slices.auth.state.currentUser?.organizationId,
        slices.subscription.state.loading,
        slices.subscription.state.isTrialActive,
        slices.subscription.state.isSubscriptionActive,
    ]);

    useEffect(() => {
        if (
            !slices.auth.state.isAuthenticated ||
            !slices.suites.state.activeSuite?.id ||
            !suitesLoaded ||
            !suiteSubscriptionActive
        ) {
            console.log('Clearing assets - conditions not met:', {
                authenticated: slices.auth.state.isAuthenticated,
                activeSuite: !!slices.suites.state.activeSuite?.id,
                suitesLoaded,
                suiteSubscriptionActive,
            });

            Object.values(assetUnsubscribersRef.current).forEach((unsubscribe) => {
                if (typeof unsubscribe === 'function') {
                    unsubscribe();
                }
            });
            assetUnsubscribersRef.current = {};

            slices.testCases.actions.loadTestCasesSuccess([]);
            slices.bugs.actions.loadBugsSuccess([]);
            slices.recordings.actions.loadRecordingsSuccess([]);
            slices.sprints.actions.loadSprintsSuccess([]);
            return;
        }

        const suiteId = slices.suites.state.activeSuite.id;
        console.log('Setting up asset subscriptions for suite:', suiteId);

        Object.values(assetUnsubscribersRef.current).forEach((unsubscribe) => {
            if (typeof unsubscribe === 'function') {
                unsubscribe();
            }
        });
        assetUnsubscribersRef.current = {};

        // FIXED: Align with FirestoreService method names
        const subscribeAsset = (type, loadSuccess) => {
            try {
                const methodName = `subscribeTo${type}`;
                if (typeof FirestoreService[methodName] !== 'function') {
                    console.error(`FirestoreService.${methodName} is not a function`);
                    loadSuccess([]);
                    return;
                }

                assetUnsubscribersRef.current[type] = FirestoreService[methodName](
                    suiteId,
                    (assets) => {
                        const safeAssets = Array.isArray(assets) ? assets : [];
                        console.log(`${type} loaded:`, safeAssets.length);
                        loadSuccess(safeAssets);
                    },
                    (error) => {
                        console.error(`Error loading ${type}:`, error);
                        const errorMessage = getFirebaseErrorMessage(error);
                        
                        // Only show error notifications for non-permission errors
                        if (error?.code !== 'permission-denied') {
                            slices.ui.actions.showNotification?.({
                                id: `${type.toLowerCase()}-subscription-error`,
                                type: 'error',
                                message: `Failed to load ${type.toLowerCase()}: ${errorMessage}`,
                                duration: 5000,
                            });
                        }
                        
                        loadSuccess([]); // Load empty array on error
                    }
                );
            } catch (error) {
                console.error(`Error setting up ${type} subscription:`, error);
                loadSuccess([]);
            }
        };

        subscribeAsset('TestCases', slices.testCases.actions.loadTestCasesSuccess);
        subscribeAsset('Bugs', slices.bugs.actions.loadBugsSuccess);
        subscribeAsset('Recordings', slices.recordings.actions.loadRecordingsSuccess);
        subscribeAsset('Sprints', slices.sprints.actions.loadSprintsSuccess);

        return () => {
            console.log('Cleaning up asset subscriptions');
            Object.values(assetUnsubscribersRef.current).forEach((unsubscribe) => {
                if (typeof unsubscribe === 'function') {
                    unsubscribe();
                }
            });
            assetUnsubscribersRef.current = {};
        };
    }, [slices.auth.state.isAuthenticated, slices.suites.state.activeSuite?.id, suitesLoaded, suiteSubscriptionActive]);

    useEffect(() => {
        if (!slices.auth.state.isAuthenticated || !slices.subscription.state.isTrialActive) return;

        console.log('Setting up trial expiry check');
        const checkTrialExpiry = () => {
            const { trialEndsAt } = slices.subscription.state;
            if (trialEndsAt && new Date() > new Date(trialEndsAt)) {
                console.log('Trial expired');
                slices.subscription.actions.handleTrialExpiry(slices.suites.state, slices.suites.actions, slices.ui.actions);
            } else if (trialEndsAt) {
                const daysRemaining = Math.ceil((new Date(trialEndsAt) - new Date()) / (1000 * 60 * 60 * 24));
                if (daysRemaining <= 7) {
                    console.log(`Trial expiring in ${daysRemaining} days`);
                    slices.ui.actions.showNotification?.({
                        id: `trial-warning-${daysRemaining}`,
                        type: 'warning',
                        message: `Your trial expires in ${daysRemaining} day${daysRemaining === 1 ? '' : 's'}. Upgrade to continue using all features!`,
                        duration: 10000,
                    });
                }
            }
        };

        checkTrialExpiry();
        const interval = setInterval(checkTrialExpiry, 60000);
        return () => clearInterval(interval);
    }, [slices.auth.state.isAuthenticated, slices.subscription.state.isTrialActive, slices.subscription.state.trialEndsAt]);

    useEffect(() => {
        return () => {
            console.log('App provider unmounting, cleaning up');
            clearState();
        };
    }, []);

    const value = useMemo(
        () => ({
            state: getAppState(slices),
            actions: {
                auth: { ...slices.auth.actions, logout, initializeAuth, refreshUserProfile, reports: slices.reports.actions },
                suites: slices.suites.actions,
                testCases: { 
                    ...slices.testCases.actions, 
                    createTestCase: wrappedCreateTestCase, 
                    updateTestCase: wrappedUpdateTestCase, 
                    deleteTestCase: wrappedDeleteTestCase 
                },
                bugs: slices.bugs.actions,
                recordings: { ...slices.recordings.actions, saveRecording, linkRecordingToBug },
                sprints: slices.sprints.actions,
                subscription: slices.subscription.actions,
                team: slices.team.actions,
                automation: slices.automation.actions,
                ui: slices.ui.actions,
                ai: { ...slices.ai.actions, generateTestCasesWithAI, getAIAnalytics, updateAISettings },
                theme: { ...slices.theme.actions, setTheme, toggleTheme },
                linkTestCasesToBug,
                unlinkTestCaseFromBug,
                linkBugsToTestCase,
                unlinkBugFromTestCase,
                addTestCasesToSprint,
                addBugsToSprint,
                clearState,
            },
            isAuthenticated: slices.auth.state.isAuthenticated,
            currentUser: slices.auth.state.currentUser,
            activeSuite: slices.suites.state.activeSuite,
            hasCreatedSuite: slices.suites.state.hasCreatedSuite,
            suiteCreationBlocked: slices.suites.state.suiteCreationBlocked,
            isTrialActive: slices.subscription.state.isTrialActive,
            planLimits: slices.subscription.state.planLimits,
            aiAvailable: slices.ai.state.isInitialized && !slices.ai.state.error,
            aiGenerating: slices.ai.state.isGenerating,
            isDarkMode: slices.theme.state.isDark,
            isLightMode: slices.theme.state.isLight,
            isSystemTheme: slices.theme.state.isSystem,
            currentTheme: slices.theme.state.actualTheme,
            selectedTheme: slices.theme.state.selectedTheme,
            systemTheme: slices.theme.state.systemTheme,
            themeLoading: slices.theme.state.isLoading,
            isLoading:
                slices.auth.state.loading ||
                slices.suites.state.loading ||
                slices.testCases.state.loading ||
                slices.bugs.state.loading ||
                slices.recordings.state.loading ||
                slices.sprints.state.loading ||
                slices.subscription.state.loading ||
                slices.team.state.loading ||
                slices.automation.state.loading ||
                slices.ui.state.loading ||
                slices.ai.state.loading ||
                slices.theme.state.isLoading ||
                !suitesLoaded,
        }),
        [
            slices,
            wrappedCreateTestCase,
            wrappedUpdateTestCase,
            wrappedDeleteTestCase,
            saveRecording,
            linkRecordingToBug,
            generateTestCasesWithAI,
            getAIAnalytics,
            updateAISettings,
            setTheme,
            toggleTheme,
            linkTestCasesToBug,
            unlinkTestCaseFromBug,
            linkBugsToTestCase,
            unlinkBugFromTestCase,
            addTestCasesToSprint,
            addBugsToSprint,
            clearState,
            logout,
            initializeAuth,
            refreshUserProfile,
            suitesLoaded,
            aiInitialized,
        ]
    );

    return <AppContext.Provider value={value}>{children}</AppContext.Provider>;
};

export const useApp = () => {
    const context = useContext(AppContext);
    if (!context) {
        throw new Error('useApp must be used within an AppProvider');
    }
    return context;
};

export default AppProvider;<|MERGE_RESOLUTION|>--- conflicted
+++ resolved
@@ -256,21 +256,6 @@
                                     })),
                                 });
 
-<<<<<<< HEAD
-                                const subscriptionMethod = FirestoreService.subscribeToUserTestSuites(
-                                    (fetchedSuites) => {
-                                        const safeSuites = Array.isArray(fetchedSuites) ? fetchedSuites : [];
-                                        console.log('Suites fetched successfully:', {
-                                            count: safeSuites.length,
-                                            accountType,
-                                            suites: safeSuites.map((s) => ({
-                                                id: s.id,
-                                                name: s.name,
-                                                ownerType: s.ownerType,
-                                                ownerId: s.ownerId,
-                                                organizationId: s.organizationId,
-                                            })),
-=======
                                 // Update state with fetched suites
                                 slices.suites.actions.loadSuitesSuccess(safeSuites);
                                 setSuitesLoaded(true);
@@ -313,57 +298,10 @@
                                             type: 'error',
                                             message: `Failed to load test suites: ${errorMessage}`,
                                             duration: 5000,
->>>>>>> 7152eab7
                                         });
                                     }
                                 }
                             }
-<<<<<<< HEAD
-                        }
-                    ).then((result) => {
-                        if (result.success) {
-                            slices.suites.actions.loadSuitesSuccess(result.data);
-                            setSuitesLoaded(true);
-                            setSuiteSubscriptionActive(true);
-                            retryCount = 0;
-
-                            // Fixed suite activation logic - respects user's stored selection
-                            if (result.data.length > 0 && !slices.suites.state.activeSuite) {
-                                const userId = slices.auth.state.currentUser?.uid;
-                                const storedSuiteId = userId ? localStorage.getItem(`selectedSuite_${userId}`) : null;
-                                
-                                let suiteToActivate = null;
-                                
-                                if (storedSuiteId) {
-                                    suiteToActivate = result.data.find(suite => suite.id === storedSuiteId);
-                                    console.log('Found stored suite:', storedSuiteId, suiteToActivate ? 'EXISTS' : 'NOT FOUND');
-                                }
-                                
-                                if (!suiteToActivate) {
-                                    suiteToActivate = result.data[0];
-                                    console.log('Using first suite as fallback:', suiteToActivate.name);
-                                }
-                                
-                                console.log('Auto-activating suite:', suiteToActivate.name);
-                                slices.suites.actions.activateSuite(suiteToActivate);
-                                
-                                // Save the selection
-                                if (userId) {
-                                    localStorage.setItem(`selectedSuite_${userId}`, suiteToActivate.id);
-                                }
-                            }
-                        } else if (slices.suites.state.testSuites.length === 0 && retryCount < maxRetries) {
-                            retryCount++;
-                            console.log(`Retrying suite subscription in ${retryDelay * retryCount}ms (attempt ${retryCount}/${maxRetries})`);
-                            retryTimeoutRef.current = setTimeout(setupSuiteSubscription, retryDelay * retryCount);
-                        } else {
-                            slices.suites.actions.loadSuitesSuccess([]);
-                            setSuitesLoaded(true);
-                            setSuiteSubscriptionActive(false);
-                        }
-                    }).catch((error) => {
-                        console.error('Unexpected error setting up suite subscription:', error);
-=======
                         );
 
                         // Store unsubscribe function
@@ -371,7 +309,6 @@
 
                     } catch (error) {
                         console.error('Error setting up suite subscription:', error);
->>>>>>> 7152eab7
                         slices.suites.actions.loadSuitesSuccess([]);
                         setSuitesLoaded(true);
                         setSuiteSubscriptionActive(false);
