import { BaseFirestoreService } from './firestoreService';
import { UserService } from './userService';
import { OrganizationService } from './OrganizationService';
import { TestSuiteService } from './TestSuiteService';
import { AssetService } from './AssetService';

class FirestoreService extends BaseFirestoreService {
    constructor() {
        super();

        this.organization = new OrganizationService();
        this.testSuite = new TestSuiteService(this.organization);
        this.assets = new AssetService(this.testSuite);
        this.user = new UserService();

        this.recordings = {
            createRecording: (recordingData) => {
                return this.assets.createRecording(recordingData.suiteId, recordingData);
            },
            linkRecordingToBug: async (recordingId, bugId) => {
                return { success: true, data: { recordingId, bugId } };
            },
            subscribeToRecordings: (suiteId, callback, errorCallback) => {
                return this.assets.subscribeToRecordings(suiteId, callback, errorCallback);
            }
        };

        this.reports = {
            getReports: async (orgId) => {
                try {
                    const hasAccess = await this.organization.validateOrganizationAccess(orgId, 'member');
                    if (!hasAccess) {
                        return {
                            success: false,
                            error: { message: 'Access denied. You are not a member of this organization.' }
                        };
                    }
                    return await this.organization.getReports?.(orgId) || { success: true, data: [] };
                } catch (error) {
                    return { success: false, error: { message: error.message } };
                }
            },
            saveReport: async (reportData) => {
                try {
                    if (reportData.organizationId) {
                        const hasAccess = await this.organization.validateOrganizationAccess(
                            reportData.organizationId,
                            'manager'
                        );
                        if (!hasAccess) {
                            return {
                                success: false,
                                error: { message: 'Access denied. Manager role required to save reports.' }
                            };
                        }
                    }
                    return await this.organization.saveReport?.(reportData) || { success: true, data: reportData };
                } catch (error) {
                    return { success: false, error: { message: error.message } };
                }
            },
            deleteReport: async (reportId, organizationId) => {
                try {
                    if (organizationId) {
                        const hasAccess = await this.organization.validateOrganizationAccess(
                            organizationId,
                            'admin'
                        );
                        if (!hasAccess) {
                            return {
                                success: false,
                                error: { message: 'Access denied. Admin role required to delete reports.' }
                            };
                        }
                    }
                    return await this.organization.deleteReport?.(reportId) || { success: true };
                } catch (error) {
                    return { success: false, error: { message: error.message } };
                }
            },
            toggleSchedule: async ({ organizationId, enabled }) => {
                try {
                    const hasAccess = await this.organization.validateOrganizationAccess(
                        organizationId,
                        'admin'
                    );
                    if (!hasAccess) {
                        return {
                            success: false,
                            error: { message: 'Access denied. Admin role required to manage report schedules.' }
                        };
                    }
                    return await this.organization.toggleSchedule?.({ organizationId, enabled }) ||
                        { success: true, data: { enabled } };
                } catch (error) {
                    return { success: false, error: { message: error.message } };
                }
            },
            subscribeToTriggers: (orgId, callback) => {
                try {
                    return this.organization.subscribeToTriggers?.(orgId, callback) || (() => { });
                } catch (error) {
                    console.error('Error subscribing to triggers:', error);
                    return () => { };
                }
            },
            generatePDF: async (report) => {
                try {
                    if (report.organizationId) {
                        const hasAccess = await this.organization.validateOrganizationAccess(
                            report.organizationId,
                            'member'
                        );
                        if (!hasAccess) {
                            return {
                                success: false,
                                error: { message: 'Access denied. Organization membership required to generate PDFs.' }
                            };
                        }
                    }
                    return await this.organization.generatePDF?.(report) ||
                        { success: true, data: { url: `/pdf/${report.id}` } };
                } catch (error) {
                    return { success: false, error: { message: error.message } };
                }
            }
        };
    }

    async createOrganization(orgData, userId = null) {
        const currentUserId = userId || this.getCurrentUserId();
        if (!currentUserId) {
            return { success: false, error: { message: 'Authentication required' } };
        }
        return await this.organization.createOrganization(orgData, currentUserId);
    }

    async getOrganization(orgId) {
        if (!orgId) {
            return { success: false, error: { message: 'Organization ID is required' } };
        }
        return await this.organization.getOrganization(orgId);
    }

    async updateOrganization(orgId, updateData) {
        if (!orgId) {
            return { success: false, error: { message: 'Organization ID is required' } };
        }
        return await this.organization.updateOrganization(orgId, updateData);
    }

    async deleteOrganization(orgId) {
        if (!orgId) {
            return { success: false, error: { message: 'Organization ID is required' } };
        }
        return await this.organization.deleteOrganization(orgId);
    }

    async getUserOrganizations(userId = null) {
        return await this.organization.getUserOrganizations(userId);
    }

    async addOrganizationMember(orgId, memberData) {
        if (!orgId || !memberData) {
            return { success: false, error: { message: 'Organization ID and member data are required' } };
        }
        return await this.organization.addOrganizationMember(orgId, memberData);
    }

    async removeOrganizationMember(orgId, memberId) {
        if (!orgId || !memberId) {
            return { success: false, error: { message: 'Organization ID and member ID are required' } };
        }
        return await this.organization.removeOrganizationMember(orgId, memberId);
    }

    async getOrganizationMembers(orgId) {
        if (!orgId) {
            return { success: false, error: { message: 'Organization ID is required' } };
        }
        return await this.organization.getOrganizationMembers(orgId);
    }

    getUserProfile(userId) {
        const currentUserId = this.getCurrentUserId();
        if (!currentUserId) {
            return { success: false, error: { message: 'Authentication required' } };
        }
        return this.user.getUserProfile(userId);
    }

    createOrUpdateUserProfile(userData) {
        const currentUserId = this.getCurrentUserId();
        if (!currentUserId) {
            return { success: false, error: { message: 'Authentication required' } };
        }
        if (userData.user_id && userData.user_id !== currentUserId) {
            return { success: false, error: { message: 'Cannot update another user\'s profile' } };
        }
        return this.user.createOrUpdateUserProfile({
            ...userData,
            user_id: currentUserId
        });
    }

    async updateOrganizationMembership(userId, organizationId, role) {
        const currentUserId = this.getCurrentUserId();
        if (!currentUserId) {
            return { success: false, error: { message: 'Authentication required' } };
        }
        const hasAccess = await this.organization.validateOrganizationAccess(organizationId, 'admin');
        if (!hasAccess) {
            return {
                success: false,
                error: { message: 'Access denied. Admin role required to update memberships.' }
            };
        }
        return this.user.updateOrganizationMembership(userId, organizationId, role);
    }

    async hasOrganizationRole(userId, organizationId, requiredRole) {
        const currentUserId = this.getCurrentUserId();
        if (!currentUserId) {
            return false;
        }
        if (userId === currentUserId) {
            return this.user.hasOrganizationRole(userId, organizationId, requiredRole);
        }
        const hasAccess = await this.organization.validateOrganizationAccess(organizationId, 'admin');
        if (!hasAccess) {
            return false;
        }
        return this.user.hasOrganizationRole(userId, organizationId, requiredRole);
    }

<<<<<<< HEAD
    subscribeToUserTestSuites(onSuccess, onError) {
        const currentUserId = this.getCurrentUserId();
        if (!currentUserId) {
            onError?.({ success: false, error: { message: 'Authentication required' } });
            return () => { };
        }
        return this.testSuite.subscribeToUserTestSuites(onSuccess, onError);
    }

    async createTestSuite(suiteData) {
        const currentUserId = this.getCurrentUserId();
        if (!currentUserId) {
            return { success: false, error: { message: 'Authentication required' } };
        }
=======
    // FIXED: Aligned with TestSuiteService methods
    async getUserTestSuites() {
        const currentUserId = this.getCurrentUserId();
        if (!currentUserId) {
            return { success: false, error: { message: 'Authentication required' } };
        }
        return await this.testSuite.getUserTestSuites();
    }

    subscribeToUserTestSuites(onSuccess, onError) {
        const currentUserId = this.getCurrentUserId();
        if (!currentUserId) {
            onError?.({ success: false, error: { message: 'Authentication required' } });
            return () => { };
        }
        return this.testSuite.subscribeToUserTestSuites(onSuccess, onError);
    }

    async createTestSuite(suiteData) {
        const currentUserId = this.getCurrentUserId();
        if (!currentUserId) {
            return { success: false, error: { message: 'Authentication required' } };
        }
        
        // Basic validation
>>>>>>> 7152eab7
        if (!suiteData.name || suiteData.name.trim().length < 2 || suiteData.name.trim().length > 100) {
            return {
                success: false,
                error: { message: 'Test suite name must be between 2 and 100 characters' }
            };
<<<<<<< HEAD
        }
        if (!suiteData.ownerType || !['individual', 'organization'].includes(suiteData.ownerType)) {
            return {
                success: false,
                error: { message: 'Owner type must be either "individual" or "organization"' }
            };
        }
=======
        }
        if (!suiteData.ownerType || !['individual', 'organization'].includes(suiteData.ownerType)) {
            return {
                success: false,
                error: { message: 'Owner type must be either "individual" or "organization"' }
            };
        }

        // Organization-specific validation
>>>>>>> 7152eab7
        if (suiteData.ownerType === 'organization') {
            if (!suiteData.ownerId) {
                return {
                    success: false,
                    error: { message: 'Organization ID is required for organization test suites' }
                };
            }
            const hasAccess = await this.organization.validateOrganizationAccess(
                suiteData.ownerId,
                'manager'
            );
            if (!hasAccess) {
                return {
                    success: false,
                    error: { message: 'Access denied. Manager role required to create organization test suites.' }
                };
            }
        } else if (suiteData.ownerType === 'individual') {
            if (suiteData.ownerId !== currentUserId) {
                return {
                    success: false,
                    error: { message: 'Cannot create test suite for another user' }
                };
            }
        }
<<<<<<< HEAD
        const alignedSuiteData = {
            ...suiteData,
            name: suiteData.name.trim(),
            created_by: currentUserId,
            access_control: {
                ownerType: suiteData.ownerType,
                ownerId: suiteData.ownerId
            },
            admins: [currentUserId],
            members: [currentUserId]
        };
        return this.testSuite.createTestSuite(alignedSuiteData);
    }

=======

        // Prepare suite data and delegate to TestSuiteService
        const preparedSuiteData = {
            ...suiteData,
            name: suiteData.name.trim(),
            // Ensure these fields are set for TestSuiteService
            access_control: {
                ownerType: suiteData.ownerType,
                ownerId: suiteData.ownerId,
                admins: suiteData.access_control?.admins || [currentUserId],
                members: suiteData.access_control?.members || [currentUserId],
                permissions_matrix: suiteData.access_control?.permissions_matrix || {}
            },
            admins: suiteData.admins?.includes(currentUserId) ? suiteData.admins : [...(suiteData.admins || []), currentUserId],
            members: suiteData.members?.includes(currentUserId) ? suiteData.members : [...(suiteData.members || []), currentUserId]
        };

        return await this.testSuite.createTestSuite(preparedSuiteData);
    }

    // FIXED: Use TestSuiteService's validation method instead of custom logic
>>>>>>> 7152eab7
    async validateSuiteAccess(suiteId, requiredPermission = 'read') {
        if (!suiteId) {
            return { success: false, error: { message: 'Suite ID is required' } };
        }
<<<<<<< HEAD
        try {
            const suiteDoc = await this.getDocument('testSuites', suiteId);
            if (!suiteDoc.success) {
                return { success: false, error: { message: 'Test suite not found' } };
            }
            const suiteData = suiteDoc.data;
            const currentUserId = this.getCurrentUserId();
            if (suiteData.ownerType === 'individual' && suiteData.ownerId === currentUserId) {
                return { success: true };
            }
            if (suiteData.ownerType === 'organization') {
                const requiredRole = requiredPermission === 'write' ? 'manager' : 'member';
                const hasAccess = await this.organization.validateOrganizationAccess(
                    suiteData.ownerId,
                    requiredRole
                );
                if (hasAccess) {
                    return { success: true };
                }
            }
            if (suiteData.members && suiteData.members.includes(currentUserId)) {
                return { success: true };
            }
            if (suiteData.admins && suiteData.admins.includes(currentUserId)) {
                return { success: true };
            }
            return {
                success: false,
                error: { message: 'Access denied. You do not have permission to access this test suite.' }
            };
=======

        const currentUserId = this.getCurrentUserId();
        if (!currentUserId) {
            return { success: false, error: { message: 'Authentication required' } };
        }

        try {
            const hasAccess = await this.testSuite.validateTestSuiteAccess(suiteId, requiredPermission);
            if (hasAccess) {
                return { success: true };
            } else {
                return {
                    success: false,
                    error: { message: 'Access denied. You do not have permission to access this test suite.' }
                };
            }
>>>>>>> 7152eab7
        } catch (error) {
            return { success: false, error: { message: `Failed to validate suite access: ${error.message}` } };
        }
    }

    async createBug(suiteId, bugData, sprintId = null) {
        const accessCheck = await this.validateSuiteAccess(suiteId, 'write');
        if (!accessCheck.success) return accessCheck;
        return this.assets.createBug(suiteId, bugData, sprintId);
    }

    async createTestCase(suiteId, testCaseData, sprintId = null) {
        const accessCheck = await this.validateSuiteAccess(suiteId, 'write');
        if (!accessCheck.success) return accessCheck;
        return this.assets.createTestCase(suiteId, testCaseData, sprintId);
    }

    async createRecording(suiteId, recordingData, sprintId = null) {
        const accessCheck = await this.validateSuiteAccess(suiteId, 'write');
        if (!accessCheck.success) return accessCheck;
        return this.assets.createRecording(suiteId, recordingData, sprintId);
    }

    async createSprint(suiteId, sprintData) {
        const accessCheck = await this.validateSuiteAccess(suiteId, 'write');
        if (!accessCheck.success) return accessCheck;
        return this.assets.createSprint(suiteId, sprintData);
    }

    async updateBug(bugId, updates, suiteId = null, sprintId = null) {
        if (suiteId) {
            const accessCheck = await this.validateSuiteAccess(suiteId, 'write');
            if (!accessCheck.success) return accessCheck;
        }
        return this.assets.updateBug(bugId, updates, suiteId, sprintId);
    }

    async updateTestCase(testCaseId, updates, suiteId = null, sprintId = null) {
        if (suiteId) {
            const accessCheck = await this.validateSuiteAccess(suiteId, 'write');
            if (!accessCheck.success) return accessCheck;
        }
        return this.assets.updateTestCase(testCaseId, updates, suiteId, sprintId);
    }

    async updateRecording(recordingId, updates, suiteId = null, sprintId = null) {
        if (suiteId) {
            const accessCheck = await this.validateSuiteAccess(suiteId, 'write');
            if (!accessCheck.success) return accessCheck;
        }
        return this.assets.updateRecording(recordingId, updates, suiteId, sprintId);
    }

    async updateSprint(sprintId, updates, suiteId = null) {
        if (suiteId) {
            const accessCheck = await this.validateSuiteAccess(suiteId, 'write');
            if (!accessCheck.success) return accessCheck;
        }
        return this.assets.updateSprint(sprintId, updates, suiteId);
    }

    async deleteBug(bugId, suiteId, sprintId = null) {
        const accessCheck = await this.validateSuiteAccess(suiteId, 'admin');
        if (!accessCheck.success) return accessCheck;
        return this.assets.deleteBug(bugId, suiteId, sprintId);
    }

    async deleteTestCase(testCaseId, suiteId, sprintId = null) {
        const accessCheck = await this.validateSuiteAccess(suiteId, 'admin');
        if (!accessCheck.success) return accessCheck;
        return this.assets.deleteTestCase(testCaseId, suiteId, sprintId);
    }

    async deleteRecording(recordingId, suiteId, sprintId = null) {
        const accessCheck = await this.validateSuiteAccess(suiteId, 'admin');
        if (!accessCheck.success) return accessCheck;
        return this.assets.deleteRecording(recordingId, suiteId, sprintId);
    }

    async deleteSprint(sprintId, suiteId) {
        const accessCheck = await this.validateSuiteAccess(suiteId, 'admin');
        if (!accessCheck.success) return accessCheck;
        return this.assets.deleteSprint(sprintId, suiteId);
    }

    async getBug(bugId, suiteId, sprintId = null) {
        const accessCheck = await this.validateSuiteAccess(suiteId, 'read');
        if (!accessCheck.success) return accessCheck;
        return this.assets.getBug(bugId, suiteId, sprintId);
    }

    async getTestCase(testCaseId, suiteId, sprintId = null) {
        const accessCheck = await this.validateSuiteAccess(suiteId, 'read');
        if (!accessCheck.success) return accessCheck;
        return this.assets.getTestCase(testCaseId, suiteId, sprintId);
    }

    async getRecording(recordingId, suiteId, sprintId = null) {
        const accessCheck = await this.validateSuiteAccess(suiteId, 'read');
        if (!accessCheck.success) return accessCheck;
        return this.assets.getRecording(recordingId, suiteId, sprintId);
    }

    async getSprint(sprintId, suiteId) {
        const accessCheck = await this.validateSuiteAccess(suiteId, 'read');
        if (!accessCheck.success) return accessCheck;
        return this.assets.getSprint(sprintId, suiteId);
    }

    async getTestCases(suiteId, sprintId = null) {
        const accessCheck = await this.validateSuiteAccess(suiteId, 'read');
        if (!accessCheck.success) return accessCheck;
        return this.assets.getTestCases(suiteId, sprintId);
    }

    async getBugs(suiteId, sprintId = null) {
        const accessCheck = await this.validateSuiteAccess(suiteId, 'read');
        if (!accessCheck.success) return accessCheck;
        return this.assets.getBugs(suiteId, sprintId);
    }

    async batchLinkTestCasesToBug(bugId, testCaseIds) {
        return this.assets.batchLinkTestCasesToBug(bugId, testCaseIds);
    }

    async batchUnlinkTestCaseFromBug(bugId, testCaseId) {
        return this.assets.batchUnlinkTestCaseFromBug(bugId, testCaseId);
    }

    async batchLinkBugsToTestCase(testCaseId, bugIds) {
        return this.assets.batchLinkBugsToTestCase(testCaseId, bugIds);
    }

    async batchUnlinkBugFromTestCase(testCaseId, bugId) {
        return this.assets.batchUnlinkBugFromTestCase(testCaseId, bugId);
    }

    async addTestCasesToSprint(sprintId, testCaseIds) {
        return this.assets.addTestCasesToSprint(sprintId, testCaseIds);
    }

    async addBugsToSprint(sprintId, bugIds) {
        return this.assets.addBugsToSprint(sprintId, bugIds);
    }

    subscribeToTestCases(suiteId, onSuccess, onError) {
        return this.assets.subscribeToTestCases(suiteId, onSuccess, onError);
    }

    subscribeToBugs(suiteId, onSuccess, onError) {
        return this.assets.subscribeToBugs(suiteId, onSuccess, onError);
    }

    subscribeToRecordings(suiteId, onSuccess, onError) {
        return this.assets.subscribeToRecordings(suiteId, onSuccess, onError);
    }

    subscribeToSprints(suiteId, onSuccess, onError) {
        return this.assets.subscribeToSprints(suiteId, onSuccess, onError);
    }

    cleanup() {
        super.cleanup();
        this.user?.cleanup?.();
        this.organization?.cleanup?.();
        this.testSuite?.cleanup?.();
        this.assets?.cleanup?.();
    }
}

const firestoreService = new FirestoreService();
export default firestoreService;
export { FirestoreService };<|MERGE_RESOLUTION|>--- conflicted
+++ resolved
@@ -233,7 +233,15 @@
         return this.user.hasOrganizationRole(userId, organizationId, requiredRole);
     }
 
-<<<<<<< HEAD
+    // FIXED: Aligned with TestSuiteService methods
+    async getUserTestSuites() {
+        const currentUserId = this.getCurrentUserId();
+        if (!currentUserId) {
+            return { success: false, error: { message: 'Authentication required' } };
+        }
+        return await this.testSuite.getUserTestSuites();
+    }
+
     subscribeToUserTestSuites(onSuccess, onError) {
         const currentUserId = this.getCurrentUserId();
         if (!currentUserId) {
@@ -248,39 +256,13 @@
         if (!currentUserId) {
             return { success: false, error: { message: 'Authentication required' } };
         }
-=======
-    // FIXED: Aligned with TestSuiteService methods
-    async getUserTestSuites() {
-        const currentUserId = this.getCurrentUserId();
-        if (!currentUserId) {
-            return { success: false, error: { message: 'Authentication required' } };
-        }
-        return await this.testSuite.getUserTestSuites();
-    }
-
-    subscribeToUserTestSuites(onSuccess, onError) {
-        const currentUserId = this.getCurrentUserId();
-        if (!currentUserId) {
-            onError?.({ success: false, error: { message: 'Authentication required' } });
-            return () => { };
-        }
-        return this.testSuite.subscribeToUserTestSuites(onSuccess, onError);
-    }
-
-    async createTestSuite(suiteData) {
-        const currentUserId = this.getCurrentUserId();
-        if (!currentUserId) {
-            return { success: false, error: { message: 'Authentication required' } };
-        }
         
         // Basic validation
->>>>>>> 7152eab7
         if (!suiteData.name || suiteData.name.trim().length < 2 || suiteData.name.trim().length > 100) {
             return {
                 success: false,
                 error: { message: 'Test suite name must be between 2 and 100 characters' }
             };
-<<<<<<< HEAD
         }
         if (!suiteData.ownerType || !['individual', 'organization'].includes(suiteData.ownerType)) {
             return {
@@ -288,17 +270,8 @@
                 error: { message: 'Owner type must be either "individual" or "organization"' }
             };
         }
-=======
-        }
-        if (!suiteData.ownerType || !['individual', 'organization'].includes(suiteData.ownerType)) {
-            return {
-                success: false,
-                error: { message: 'Owner type must be either "individual" or "organization"' }
-            };
-        }
 
         // Organization-specific validation
->>>>>>> 7152eab7
         if (suiteData.ownerType === 'organization') {
             if (!suiteData.ownerId) {
                 return {
@@ -324,22 +297,6 @@
                 };
             }
         }
-<<<<<<< HEAD
-        const alignedSuiteData = {
-            ...suiteData,
-            name: suiteData.name.trim(),
-            created_by: currentUserId,
-            access_control: {
-                ownerType: suiteData.ownerType,
-                ownerId: suiteData.ownerId
-            },
-            admins: [currentUserId],
-            members: [currentUserId]
-        };
-        return this.testSuite.createTestSuite(alignedSuiteData);
-    }
-
-=======
 
         // Prepare suite data and delegate to TestSuiteService
         const preparedSuiteData = {
@@ -361,43 +318,10 @@
     }
 
     // FIXED: Use TestSuiteService's validation method instead of custom logic
->>>>>>> 7152eab7
     async validateSuiteAccess(suiteId, requiredPermission = 'read') {
         if (!suiteId) {
             return { success: false, error: { message: 'Suite ID is required' } };
         }
-<<<<<<< HEAD
-        try {
-            const suiteDoc = await this.getDocument('testSuites', suiteId);
-            if (!suiteDoc.success) {
-                return { success: false, error: { message: 'Test suite not found' } };
-            }
-            const suiteData = suiteDoc.data;
-            const currentUserId = this.getCurrentUserId();
-            if (suiteData.ownerType === 'individual' && suiteData.ownerId === currentUserId) {
-                return { success: true };
-            }
-            if (suiteData.ownerType === 'organization') {
-                const requiredRole = requiredPermission === 'write' ? 'manager' : 'member';
-                const hasAccess = await this.organization.validateOrganizationAccess(
-                    suiteData.ownerId,
-                    requiredRole
-                );
-                if (hasAccess) {
-                    return { success: true };
-                }
-            }
-            if (suiteData.members && suiteData.members.includes(currentUserId)) {
-                return { success: true };
-            }
-            if (suiteData.admins && suiteData.admins.includes(currentUserId)) {
-                return { success: true };
-            }
-            return {
-                success: false,
-                error: { message: 'Access denied. You do not have permission to access this test suite.' }
-            };
-=======
 
         const currentUserId = this.getCurrentUserId();
         if (!currentUserId) {
@@ -414,7 +338,6 @@
                     error: { message: 'Access denied. You do not have permission to access this test suite.' }
                 };
             }
->>>>>>> 7152eab7
         } catch (error) {
             return { success: false, error: { message: `Failed to validate suite access: ${error.message}` } };
         }
