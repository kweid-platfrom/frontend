--- conflicted
+++ resolved
@@ -227,15 +227,12 @@
                 <div className="w-full max-w-md">
                     <div className="text-center mb-4">
                         <div className="inline-block">
-<<<<<<< HEAD
+                            <div className="font-bold text-3xl sm:text-4xl bg-gradient-to-r from-primary to-teal-500 bg-clip-text text-transparent">
+                                Assura
                              <div className="flex items-center mb-2">
                                 <div className="w-32 h-32 flex items-center justify-center">
                                     <Image src="/logo.svg" alt="Assura Logo" width={128} height={128} className="w-32 h-32 object-contain" />
                                 </div>
-=======
-                            <div className="font-bold text-3xl sm:text-4xl bg-gradient-to-r from-primary to-teal-500 bg-clip-text text-transparent">
-                                Assura
->>>>>>> 62b1cbd3
                             </div>
                         </div>
                     </div>
