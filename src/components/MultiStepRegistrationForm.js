import React, { useState } from 'react';
import { Eye, EyeOff, ArrowLeft, User, Building, ChevronDown, CheckCircle } from 'lucide-react';
import { useRegistration } from '../hooks/useRegistration';
import { isCustomDomain, isCommonEmailProvider } from '../utils/domainValidation';
import { toast } from 'sonner'; // Make sure <Toaster /> is added to your App component
import DomainSuggestion from './DomainSuggestion';
import GoogleSSO from './GoogleSSO';

const MultiStepRegistrationForm = ({ onSuccess, onSwitchToLogin }) => {
    const {
        loading,
        error,
        startIndividualRegistration,
        completeIndividualRegistration,
        startOrganizationRegistration,
        createOrganization,
        linkUserToOrganization,
        completeOrganizationRegistration,
        clearError    } = useRegistration();

    const [currentStep, setCurrentStep] = useState(1);
    const [registrationState, setRegistrationState] = useState(null);
    
    const [formData, setFormData] = useState({
        accountType: '',
        email: '',
        displayName: '',
        organizationName: '',
        organizationIndustry: '',
        organizationSize: 'small',
        password: '',
        agreeToTerms: false,
        preferences: {}
    });

    const [showPassword, setShowPassword] = useState(false);
    const [errors, setErrors] = useState({});
    const [isIndustryDropdownOpen, setIsIndustryDropdownOpen] = useState(false);
    const [isSizeDropdownOpen, setIsSizeDropdownOpen] = useState(false);
    const [emailError, setEmailError] = useState('');
    const [showDomainSuggestion, setShowDomainSuggestion] = useState(false);
    const [googleLoading, setGoogleLoading] = useState(false);
    const [stepLoading, setStepLoading] = useState(false);

    React.useEffect(() => {
        if (error) {
            toast.error(error);
            clearError();
        }
    }, [error, clearError]);

    const handleAccountTypeChange = (accountType) => {
        handleInputChange('accountType', accountType);

        // Re-validate email with new account type
        if (formData.email) {
            if (accountType === 'organization' && isCommonEmailProvider(formData.email)) {
                setEmailError('Organization accounts require a custom domain email (e.g., name@yourcompany.com)');
                setShowDomainSuggestion(false);
            } else if (accountType === 'individual' && isCustomDomain(formData.email)) {
                setEmailError('');
                setShowDomainSuggestion(true);
            } else {
                setEmailError('');
                setShowDomainSuggestion(false);
            }
        }
    };

    const handleSuggestUpgrade = () => {
        handleAccountTypeChange('organization');
        setShowDomainSuggestion(false);
    };

    const handleDismissSuggestion = () => {
        setShowDomainSuggestion(false);
    };

    const handleGoogleAuth = async (googleUserData, credential) => {
        try {
            setGoogleLoading(true);
<<<<<<< HEAD

            // If user hasn't selected account type yet, we might need to prompt them
            // or automatically detect based on email domain
            let accountType = formData.accountType;

=======
            
            // Auto-detect account type based on email domain if not selected
            let accountType = formData.accountType;
>>>>>>> 2fb29ba1
            if (!accountType) {
                accountType = isCustomDomain(googleUserData.email) ? 'organization' : 'individual';
            }

            // Start registration flow based on account type
            let result;
            if (accountType === 'individual') {
                result = await startIndividualRegistration({
                    email: googleUserData.email,
                    name: googleUserData.name,
                    googleCredential: credential
                });

                if (result.success) {
                    // Complete individual registration immediately for Google users
                    const completeResult = await completeIndividualRegistration(
                        result.registrationState.userId,
                        {
                            firstName: googleUserData.name.split(' ')[0] || '',
                            lastName: googleUserData.name.split(' ').slice(1).join(' ') || '',
                            displayName: googleUserData.name,
                            preferences: formData.preferences || {},
                            agreedToTerms: true
                        }
                    );
                    result = completeResult;
                }
            } else {
                result = await startOrganizationRegistration({
                    email: googleUserData.email,
                    name: googleUserData.name,
                    googleCredential: credential
                });

                if (result.success) {
                    setRegistrationState(result.registrationState);
                    setFormData(prev => ({
                        ...prev,
                        email: googleUserData.email,
                        displayName: googleUserData.name,
                        accountType: 'organization'
                    }));
                    setCurrentStep(3); // Skip to organization setup
                }
            }

            if (result?.success) {
                if (result.completed) {
                    toast.success('Registration successful! Please check your email for a confirmation link to verify your account.');
                    onSuccess(result);
                } else {
                    toast.success(result.message);
                }
            } else {
                const errorMsg = result?.error || 'Google registration failed';
                toast.error(errorMsg);
                setErrors({ submit: errorMsg });
            }
        } catch (error) {
            console.error('Google auth error:', error);
            const errorMsg = error.message || 'Google authentication failed. Please try again.';
            toast.error(errorMsg);
            setErrors({ submit: errorMsg });
        } finally {
            setGoogleLoading(false);
        }
    };

    const accountTypes = [
        {
            value: 'individual',
            label: 'Individual Account',
            description: 'For personal projects and individual testing',
            icon: User
        },
        {
            value: 'organization',
            label: 'Organization Account',
            description: 'For teams, companies, and collaborative testing',
            icon: Building
        }
    ];

    const industries = [
        { value: 'technology', label: 'Technology' },
        { value: 'healthcare', label: 'Healthcare' },
        { value: 'finance', label: 'Finance' },
        { value: 'education', label: 'Education' },
        { value: 'retail', label: 'Retail' },
        { value: 'manufacturing', label: 'Manufacturing' },
        { value: 'consulting', label: 'Consulting' },
        { value: 'media', label: 'Media & Entertainment' },
        { value: 'nonprofit', label: 'Non-profit' },
        { value: 'government', label: 'Government' },
        { value: 'other', label: 'Other' }
    ];

    const organizationSizes = [
        { value: 'small', label: '1-10 employees' },
        { value: 'medium', label: '11-50 employees' },
        { value: 'large', label: '51-200 employees' },
        { value: 'enterprise', label: '200+ employees' }
    ];

    const handleInputChange = (field, value) => {
        setFormData(prev => ({
            ...prev,
            [field]: value
        }));

        // Clear specific error when user starts typing
        if (errors[field]) {
            setErrors(prev => ({
                ...prev,
                [field]: ''
            }));
        }

        // Clear general error
        if (error) {
            clearError();
        }

        // Validate organization email requirement in real-time
        if (field === 'email' && value) {
            if (formData.accountType === 'organization' && isCommonEmailProvider(value)) {
                setEmailError('Organization accounts require a custom domain email (e.g., name@yourcompany.com)');
                setShowDomainSuggestion(false);
            } else if (formData.accountType === 'individual' && isCustomDomain(value)) {
                setEmailError('');
                setShowDomainSuggestion(true);
            } else {
                setEmailError('');
                setShowDomainSuggestion(false);
            }
        } else if (field === 'email') {
            setEmailError('');
            setShowDomainSuggestion(false);
        }
    };

    const validateStep = (step) => {
        const newErrors = {};

        switch (step) {
            case 1: // Account Type
                if (!formData.accountType) {
                    newErrors.accountType = 'Please select an account type';
                }
                break;

            case 2: // Basic Info
                if (!formData.email) {
                    newErrors.email = 'Email is required';
                } else if (!/\S+@\S+\.\S+/.test(formData.email)) {
                    newErrors.email = 'Please enter a valid email address';
                } else if (formData.accountType === 'organization' && isCommonEmailProvider(formData.email)) {
                    newErrors.email = 'Organization accounts require a custom domain email';
                }

                if (emailError) {
                    newErrors.email = emailError;
                }

                if (!formData.displayName) {
                    newErrors.displayName = 'Full name is required';
                } else if (formData.displayName.trim().length < 2) {
                    newErrors.displayName = 'Full name must be at least 2 characters';
                } else if (formData.displayName.trim().length > 100) {
                    newErrors.displayName = 'Full name must be less than 100 characters';
                }
                break;

            case 3: // Organization Info (only for org accounts)
                if (formData.accountType === 'organization') {
                    if (!formData.organizationName) {
                        newErrors.organizationName = 'Organization name is required';
                    } else if (formData.organizationName.trim().length < 2) {
                        newErrors.organizationName = 'Organization name must be at least 2 characters';
                    } else if (formData.organizationName.trim().length > 100) {
                        newErrors.organizationName = 'Organization name must be less than 100 characters';
                    }

                    if (!formData.organizationIndustry) {
                        newErrors.organizationIndustry = 'Industry is required';
                    }
                }
                break;

            case 4: // Password & Terms
                if (!formData.password) {
                    newErrors.password = 'Password is required';
                } else if (formData.password.length < 8) {
                    newErrors.password = 'Password must be at least 8 characters';
                }

                if (!formData.agreeToTerms) {
                    newErrors.agreeToTerms = 'You must agree to the terms and conditions';
                }
                break;
        }

        setErrors(newErrors);
        return Object.keys(newErrors).length === 0;
    };

    const nextStep = async () => {
        if (!validateStep(currentStep)) return;

        setStepLoading(true);
        try {
            // Handle registration steps
            if (currentStep === 2 && !registrationState) {
                // Start registration after basic info is collected
                let result;
                
                if (formData.accountType === 'individual') {
                    result = await startIndividualRegistration({
                        email: formData.email,
                        name: formData.displayName
                    });
                } else {
                    result = await startOrganizationRegistration({
                        email: formData.email,
                        name: formData.displayName
                    });
                }

                if (result.success) {
                    setRegistrationState(result.registrationState);
                    toast.success(result.message);
                } else {
                    toast.error(result.error);
                    return;
                }
            }

            // Skip organization step for individual accounts
            if (currentStep === 2 && formData.accountType === 'individual') {
                setCurrentStep(4);
            } else {
                setCurrentStep(currentStep + 1);
            }
        } finally {
            setStepLoading(false);
        }
    };

    const prevStep = () => {
        // Skip organization step when going back for individual accounts
        if (currentStep === 4 && formData.accountType === 'individual') {
            setCurrentStep(2);
        } else {
            setCurrentStep(currentStep - 1);
        }
    };

    const handleSubmit = async () => {
        if (!validateStep(currentStep)) return;

        setStepLoading(true);
        try {
            let result;

            if (currentStep === 3 && formData.accountType === 'organization') {
                // Create organization step
                result = await createOrganization(registrationState.userId, {
                    name: formData.organizationName,
                    industry: formData.organizationIndustry,
                    size: formData.organizationSize
                });

                if (result.success) {
                    setRegistrationState(result.registrationState);
                    toast.success(result.message);
                    
                    // Link user to organization
                    const linkResult = await linkUserToOrganization(
                        registrationState.userId,
                        result.registrationState.organizationId
                    );
                    
                    if (linkResult.success) {
                        setRegistrationState(linkResult.registrationState);
                        setCurrentStep(4);
                    } else {
                        toast.error(linkResult.error);
                    }
                }
                return;
            }

            // Final step - complete registration
            const profileData = {
                firstName: formData.displayName.split(' ')[0] || '',
                lastName: formData.displayName.split(' ').slice(1).join(' ') || '',
                displayName: formData.displayName,
                finalPassword: formData.password,
                preferences: formData.preferences || {},
                agreedToTerms: formData.agreeToTerms
            };

            if (formData.accountType === 'individual') {
                result = await completeIndividualRegistration(
                    registrationState.userId,
                    profileData
                );
            } else {
                result = await completeOrganizationRegistration(
                    registrationState.userId,
                    profileData
                );
            }

            if (result?.success) {
                const successMessage = result.data?.message || 'Registration successful! Please check your email for a confirmation link to verify your account.';
                toast.success(successMessage);
                onSuccess(result);
            } else {
                const errorMsg = result?.error?.message || result?.error || 'Registration failed';
                toast.error(errorMsg);
                setErrors({ submit: errorMsg });
            }
        } catch (error) {
            console.error('Registration error:', error);
            const errorMsg = error.message || 'Registration failed. Please try again.';
            toast.error(errorMsg);
            setErrors({ submit: errorMsg });
        } finally {
            setStepLoading(false);
        }
    };

    const getStepCount = () => {
        return formData.accountType === 'individual' ? 3 : 4;
    };

    const getCurrentStepForDisplay = () => {
        if (formData.accountType === 'individual' && currentStep === 4) {
            return 3;
        }
        return currentStep;
    };

    // Step 1: Account Type Selection
    const renderAccountTypeStep = () => (
        <div className="space-y-6">
            <div className="text-center">
                <GoogleSSO
                    loading={googleLoading}
                    onGoogleAuth={handleGoogleAuth}
                />

                <div className="flex items-center my-6">
                    <div className="flex-grow border-t border-border"></div>
                    <span className="px-4 text-sm text-muted-foreground font-medium bg-background">or</span>
                    <div className="flex-grow border-t border-border"></div>
                </div>
                <p className="text-muted-foreground">Select the option that best fits your testing needs</p>
            </div>

            <div className="space-y-4">
                {accountTypes.map((type) => (
                    <div
                        key={type.value}
                        onClick={() => handleAccountTypeChange(type.value)}
                        className={`relative p-6 rounded-xl border-2 cursor-pointer transition-all duration-200 ${formData.accountType === type.value
                            ? 'border-primary bg-teal-50'
                            : 'border-border hover:border-muted-foreground hover:shadow-theme-md'
                            }`}
                    >
                        <div className="flex items-start gap-4">
                            <div className="p-3 rounded-lg bg-muted">
                                <type.icon className="w-6 h-6 text-muted-foreground" />
                            </div>
                            <div className="flex-1">
                                <h3 className="text-lg font-semibold text-foreground mb-1">{type.label}</h3>
                                <p className="text-muted-foreground text-sm">{type.description}</p>
                            </div>
                            <div className={`w-5 h-5 rounded-full border-2 ${formData.accountType === type.value
                                ? 'border-primary bg-primary'
                                : 'border-border'
                                }`}>
                                {formData.accountType === type.value && (
                                    <CheckCircle className="w-5 h-5 text-primary-foreground -m-0.5" />
                                )}
                            </div>
                        </div>
                    </div>
                ))}
            </div>

            {errors.accountType && (
                <p className="text-sm text-error text-center">{errors.accountType}</p>
            )}
        </div>
    );

    // Step 2: Basic Info (Email & Name)
    const renderBasicInfoStep = () => (
        <div className="space-y-6">
            <div className="text-center">
                <h2 className="text-2xl font-bold text-foreground mb-2">Basic Information</h2>
                <p className="text-muted-foreground">Tell us a bit about yourself</p>
            </div>

            <div className="space-y-4">
                <div>
                    <label htmlFor="email" className="text-sm font-medium text-foreground block mb-2">
                        Email Address
                    </label>
                    <input
                        type="email"
                        id="email"
                        value={formData.email}
                        onChange={(e) => handleInputChange('email', e.target.value)}
                        className={`w-full px-4 py-3 border ${errors.email || emailError ? 'border-error' : 'border-input'} rounded-lg bg-background text-foreground placeholder-muted-foreground transition-all duration-200 focus:border-primary focus:outline-none focus:ring focus:ring-ring/10`}
                        placeholder={formData.accountType === 'organization' ? "name@yourcompany.com" : "name@example.com"}
                        required
                    />
                    {(errors.email || emailError) && (
                        <p className="text-sm text-error mt-1">{errors.email || emailError}</p>
                    )}
                    {showDomainSuggestion && formData.accountType === 'individual' && (
                        <DomainSuggestion
                            email={formData.email}
                            currentAccountType={formData.accountType}
                            onSuggestUpgrade={handleSuggestUpgrade}
                            onDismiss={handleDismissSuggestion}
                        />
                    )}
                </div>

                <div>
                    <label htmlFor="displayName" className="text-sm font-medium text-foreground block mb-2">
                        Full Name
                    </label>
                    <input
                        type="text"
                        id="displayName"
                        value={formData.displayName}
                        onChange={(e) => handleInputChange('displayName', e.target.value)}
                        className={`w-full px-4 py-3 border ${errors.displayName ? 'border-error' : 'border-input'} rounded-lg bg-background text-foreground placeholder-muted-foreground transition-all duration-200 focus:border-primary focus:outline-none focus:ring focus:ring-ring/10`}
                        placeholder="Enter your full name"
                        required
                    />
                    {errors.displayName && (
                        <p className="text-sm text-error mt-1">{errors.displayName}</p>
                    )}
                </div>
            </div>
        </div>
    );

    // Step 3: Organization Info (only for organization accounts)
    const renderOrganizationInfoStep = () => (
        <div className="space-y-6">
            <div className="text-center">
                <h2 className="text-2xl font-bold text-foreground mb-2">Organization Details</h2>
                <p className="text-muted-foreground">Help us set up your organization</p>
            </div>

            <div className="space-y-4">
                <div>
                    <label htmlFor="organizationName" className="text-sm font-medium text-foreground block mb-2">
                        Organization Name <span className="text-error">*</span>
                    </label>
                    <input
                        type="text"
                        id="organizationName"
                        value={formData.organizationName}
                        onChange={(e) => handleInputChange('organizationName', e.target.value)}
                        className={`w-full px-4 py-3 border ${errors.organizationName ? 'border-error' : 'border-input'} rounded-lg bg-background text-foreground placeholder-muted-foreground transition-all duration-200 focus:border-primary focus:outline-none focus:ring focus:ring-ring/10`}
                        placeholder="Enter your organization name"
                        required
                    />
                    {errors.organizationName && (
                        <p className="text-sm text-error mt-1">{errors.organizationName}</p>
                    )}
                </div>

                <div>
                    <label className="text-sm font-medium text-foreground block mb-2">
                        Industry <span className="text-error">*</span>
                    </label>
                    <div className="relative">
                        <button
                            type="button"
                            onClick={() => setIsIndustryDropdownOpen(!isIndustryDropdownOpen)}
                            className={`w-full px-4 py-3 border ${errors.organizationIndustry ? 'border-error' : 'border-input'} rounded-lg text-foreground transition-all duration-200 focus:border-primary focus:outline-none focus:ring focus:ring-ring/10 bg-background text-left flex items-center justify-between`}
                        >
                            <span className={formData.organizationIndustry ? 'text-foreground' : 'text-muted-foreground'}>
                                {industries.find(ind => ind.value === formData.organizationIndustry)?.label || 'Select your industry'}
                            </span>
                            <ChevronDown className={`w-4 h-4 text-muted-foreground transition-transform duration-200 ${isIndustryDropdownOpen ? 'rotate-180' : ''}`} />
                        </button>

                        {isIndustryDropdownOpen && (
                            <div className="absolute top-full left-0 right-0 mt-1 bg-card border border-border rounded-lg shadow-theme-lg z-10 max-h-48 overflow-y-auto">
                                {industries.map((industry) => (
                                    <button
                                        key={industry.value}
                                        type="button"
                                        onClick={() => {
                                            handleInputChange('organizationIndustry', industry.value);
                                            setIsIndustryDropdownOpen(false);
                                        }}
                                        className={`w-full px-4 py-2.5 text-left hover:bg-muted transition-colors duration-200 first:rounded-t-lg last:rounded-b-lg ${formData.organizationIndustry === industry.value ? 'bg-teal-50 text-teal-800 font-medium' : 'text-card-foreground'
                                            }`}
                                    >
                                        {industry.label}
                                    </button>
                                ))}
                            </div>
                        )}
                    </div>
                    {errors.organizationIndustry && (
                        <p className="text-sm text-error mt-1">{errors.organizationIndustry}</p>
                    )}
                </div>

                <div>
                    <label className="text-sm font-medium text-foreground block mb-2">
                        Organization Size
                    </label>
                    <div className="relative">
                        <button
                            type="button"
                            onClick={() => setIsSizeDropdownOpen(!isSizeDropdownOpen)}
                            className="w-full px-4 py-3 border border-input rounded-lg text-foreground transition-all duration-200 focus:border-primary focus:outline-none focus:ring focus:ring-ring/10 bg-background text-left flex items-center justify-between"
                        >
                            <span>
                                {organizationSizes.find(size => size.value === formData.organizationSize)?.label}
                            </span>
                            <ChevronDown className={`w-4 h-4 text-muted-foreground transition-transform duration-200 ${isSizeDropdownOpen ? 'rotate-180' : ''}`} />
                        </button>

                        {isSizeDropdownOpen && (
                            <div className="absolute top-full left-0 right-0 mt-1 bg-card border border-border rounded-lg shadow-theme-lg z-10">
                                {organizationSizes.map((size) => (
                                    <button
                                        key={size.value}
                                        type="button"
                                        onClick={() => {
                                            handleInputChange('organizationSize', size.value);
                                            setIsSizeDropdownOpen(false);
                                        }}
                                        className={`w-full px-4 py-2.5 text-left hover:bg-muted transition-colors duration-200 first:rounded-t-lg last:rounded-b-lg ${formData.organizationSize === size.value ? 'bg-teal-50 text-teal-800 font-medium' : 'text-card-foreground'
                                            }`}
                                    >
                                        {size.label}
                                    </button>
                                ))}
                            </div>
                        )}
                    </div>
                </div>
            </div>
        </div>
    );

    // Step 4: Password & Terms
    const renderPasswordTermsStep = () => (
        <div className="space-y-6">
            <div className="text-center">
                <h2 className="text-2xl font-bold text-foreground mb-2">Security & Terms</h2>
                <p className="text-muted-foreground">Create your password and agree to our terms</p>
            </div>

            <div className="space-y-4">
                <div>
                    <label htmlFor="password" className="text-sm font-medium text-foreground block mb-2">
                        Password
                    </label>
                    <div className="relative">
                        <input
                            type={showPassword ? "text" : "password"}
                            id="password"
                            value={formData.password}
                            onChange={(e) => handleInputChange('password', e.target.value)}
<<<<<<< HEAD
                            className={`w-full px-4 py-3 pr-12 border ${errors.password ? 'border-error' : 'border-input'} rounded-lg bg-background text-foreground placeholder-muted-foreground transition-all duration-200 focus:border-primary focus:outline-none focus:ring focus:ring-ring/10`}
                            placeholder="At least 6 characters"
=======
                            className={`w-full px-4 py-3 pr-12 border ${errors.password ? 'border-red-500' : 'border-slate-200'} rounded-lg text-slate-900 placeholder-slate-400 transition-all duration-200 focus:border-teal-500 focus:outline-none focus:ring focus:ring-teal-500/10`}
                            placeholder="At least 8 characters"
>>>>>>> 2fb29ba1
                            required
                            minLength={8}
                        />
                        <button
                            type="button"
                            className="absolute inset-y-0 right-4 flex items-center text-muted-foreground hover:text-foreground transition-colors"
                            onClick={() => setShowPassword(!showPassword)}
                        >
                            {showPassword ? <EyeOff size={18} /> : <Eye size={18} />}
                        </button>
                    </div>
                    {errors.password && (
                        <p className="text-sm text-error mt-1">{errors.password}</p>
                    )}
                </div>

                <div className="flex items-start gap-3">
                    <input
                        type="checkbox"
                        id="agreeToTerms"
                        checked={formData.agreeToTerms}
                        onChange={(e) => handleInputChange('agreeToTerms', e.target.checked)}
                        className="mt-1 h-4 w-4 text-primary border-border rounded focus:ring-primary"
                        required
                    />
                    <label htmlFor="agreeToTerms" className="text-sm text-muted-foreground cursor-pointer">
                        I agree to the{' '}
                        <a href="/terms" className="text-primary hover:text-teal-600 font-medium">
                            Terms of Service
                        </a>{' '}
                        and{' '}
                        <a href="/privacy" className="text-primary hover:text-teal-600 font-medium">
                            Privacy Policy
                        </a>
                    </label>
                </div>
                {errors.agreeToTerms && (
                    <p className="text-sm text-error">{errors.agreeToTerms}</p>
                )}

<<<<<<< HEAD
                {formData.accountType === 'organization' && (
                    <div className="p-4 border border-teal-300 rounded-lg bg-teal-50">
                        <div className="flex items-start gap-3">
                            <Building className="w-5 h-5 text-teal-600 flex-shrink-0 mt-0.5" />
                            <div className="text-sm text-teal-800">
                                <p className="font-medium mb-1">Organization Account</p>
                                <p>Your organization will be set up after email verification and sign-in.</p>
                            </div>
                        </div>
                    </div>
                )}

=======
>>>>>>> 2fb29ba1
                {errors.submit && (
                    <div className="p-4 border border-red-200 rounded-lg bg-red-50">
                        <p className="text-sm text-red-700">{errors.submit}</p>
                    </div>
                )}
            </div>
        </div>
    );

    const renderCurrentStep = () => {
        switch (currentStep) {
            case 1:
                return renderAccountTypeStep();
            case 2:
                return renderBasicInfoStep();
            case 3:
                return renderOrganizationInfoStep();
            case 4:
                return renderPasswordTermsStep();
            default:
                return renderAccountTypeStep();
        }
    };

    const isCurrentStepSubmit = () => {
        if (currentStep === 3 && formData.accountType === 'organization') {
            return true; // Organization setup step
        }
        return currentStep === (formData.accountType === 'individual' ? 4 : 4); // Final step
    };

    const getButtonText = () => {
        if (isCurrentStepSubmit()) {
            if (currentStep === 3 && formData.accountType === 'organization') {
                return 'Continue';
            }
            return 'Sign Up';
        }
        return 'Continue';
    };

    return (
        <div className="w-full max-w-md mx-auto">
            {/* Header with Back Button */}
            <div className="relative mb-6">
                {currentStep > 1 && (
                    <button
                        type="button"
                        onClick={prevStep}
<<<<<<< HEAD
                        disabled={loading || googleLoading}
                        className="flex-1 bg-secondary hover:bg-accent text-secondary-foreground font-medium rounded-lg px-6 py-3 transition-all duration-200 flex items-center justify-center gap-2 disabled:opacity-50 disabled:cursor-not-allowed"
=======
                        disabled={loading || googleLoading || stepLoading}
                        className="absolute left-0 top-0 p-2 bg-white border border-slate-200 rounded-lg shadow-md hover:shadow-lg hover:bg-slate-50 text-slate-600 hover:text-slate-800 transition-all duration-200 disabled:opacity-50 disabled:cursor-not-allowed"
>>>>>>> 2fb29ba1
                    >
                        <ArrowLeft size={18} />
                    </button>
                )}
            </div>

<<<<<<< HEAD
                {currentStep < (formData.accountType === 'individual' ? 4 : 4) ? (
                    <button
                        type="button"
                        onClick={nextStep}
                        disabled={loading || googleLoading}
                        className="flex-1 bg-primary hover:bg-teal-500 text-primary-foreground font-medium rounded-lg px-6 py-3 transition-all duration-200 flex items-center justify-center gap-2 shadow-theme-md hover:-translate-y-0.5 disabled:opacity-50 disabled:cursor-not-allowed disabled:transform-none"
                    >
                        Next
                        <ArrowRight size={18} />
                    </button>
                ) : (
                    <button
                        type="button"
                        onClick={handleSubmit}
                        disabled={loading || googleLoading || Object.values(errors).some(error => error)}
                        className="flex-1 bg-primary hover:bg-teal-500 text-primary-foreground font-medium rounded-lg px-6 py-3 transition-all duration-200 flex items-center justify-center gap-2 shadow-theme-md hover:-translate-y-0.5 disabled:opacity-50 disabled:cursor-not-allowed disabled:transform-none"
=======
            {/* Current Step Content */}
            {renderCurrentStep()}

            {/* Main Action Button */}
            <div className="mt-8">
                <div className="relative flex justify-center">
                    <button
                        type="button"
                        onClick={isCurrentStepSubmit() ? handleSubmit : nextStep}
                        disabled={loading || googleLoading || stepLoading || Object.values(errors).some(error => error)}
                        className={`
                            transition-all duration-300 ease-in-out
                            ${stepLoading 
                                ? 'w-12 h-12 rounded-full bg-[#00897B] shadow-md flex items-center justify-center' 
                                : 'w-full bg-[#00897B] hover:bg-[#00796B] text-white font-medium rounded-lg px-6 py-3 shadow-md hover:-translate-y-0.5'
                            }
                            disabled:opacity-50 disabled:cursor-not-allowed disabled:transform-none
                        `}
>>>>>>> 2fb29ba1
                    >
                        {stepLoading ? (
                            <div className="w-6 h-6 relative">
                                <div className="absolute inset-0 rounded-full border-2 border-white/20"></div>
                                <div className="absolute inset-0 rounded-full border-2 border-transparent border-t-white animate-spin"></div>
                            </div>
                        ) : (
                            getButtonText()
                        )}
                    </button>
                </div>
            </div>

            {/* Step Progress Indicators */}
            <div className="flex items-center justify-center mt-6 space-x-2">
                {Array.from({ length: getStepCount() }, (_, i) => i + 1).map((step) => {
                    const isActive = getCurrentStepForDisplay() === step;
                    const isCompleted = getCurrentStepForDisplay() > step;

                    return (
                        <div
                            key={step}
                            className={`w-2 h-2 rounded-full transition-all duration-200 ${isActive
                                    ? 'bg-primary scale-125'
                                    : isCompleted
                                        ? 'bg-teal-300'
                                        : 'bg-border'
                                }`}
                        />
                    );
                })}
            </div>

            {/* Sign In Link */}
            <p className="text-center text-slate-600 mt-6 text-sm">
                Already have an account?{' '}
                <button
                    type="button"
                    onClick={onSwitchToLogin}
                    className="text-teal-600 font-medium hover:text-teal-700 hover:underline transition-colors"
                >
                    Sign In
                </button>
            </p>

            {/* Dropdown overlay */}
            {(isIndustryDropdownOpen || isSizeDropdownOpen) && (
                <div
                    className="fixed inset-0 z-0"
                    onClick={() => {
                        setIsIndustryDropdownOpen(false);
                        setIsSizeDropdownOpen(false);
                    }}
                />
            )}
        </div>
    );
};

export default MultiStepRegistrationForm;<|MERGE_RESOLUTION|>--- conflicted
+++ resolved
@@ -79,17 +79,9 @@
     const handleGoogleAuth = async (googleUserData, credential) => {
         try {
             setGoogleLoading(true);
-<<<<<<< HEAD
-
-            // If user hasn't selected account type yet, we might need to prompt them
-            // or automatically detect based on email domain
-            let accountType = formData.accountType;
-
-=======
             
             // Auto-detect account type based on email domain if not selected
             let accountType = formData.accountType;
->>>>>>> 2fb29ba1
             if (!accountType) {
                 accountType = isCustomDomain(googleUserData.email) ? 'organization' : 'individual';
             }
@@ -670,13 +662,8 @@
                             id="password"
                             value={formData.password}
                             onChange={(e) => handleInputChange('password', e.target.value)}
-<<<<<<< HEAD
-                            className={`w-full px-4 py-3 pr-12 border ${errors.password ? 'border-error' : 'border-input'} rounded-lg bg-background text-foreground placeholder-muted-foreground transition-all duration-200 focus:border-primary focus:outline-none focus:ring focus:ring-ring/10`}
-                            placeholder="At least 6 characters"
-=======
                             className={`w-full px-4 py-3 pr-12 border ${errors.password ? 'border-red-500' : 'border-slate-200'} rounded-lg text-slate-900 placeholder-slate-400 transition-all duration-200 focus:border-teal-500 focus:outline-none focus:ring focus:ring-teal-500/10`}
                             placeholder="At least 8 characters"
->>>>>>> 2fb29ba1
                             required
                             minLength={8}
                         />
@@ -717,21 +704,6 @@
                     <p className="text-sm text-error">{errors.agreeToTerms}</p>
                 )}
 
-<<<<<<< HEAD
-                {formData.accountType === 'organization' && (
-                    <div className="p-4 border border-teal-300 rounded-lg bg-teal-50">
-                        <div className="flex items-start gap-3">
-                            <Building className="w-5 h-5 text-teal-600 flex-shrink-0 mt-0.5" />
-                            <div className="text-sm text-teal-800">
-                                <p className="font-medium mb-1">Organization Account</p>
-                                <p>Your organization will be set up after email verification and sign-in.</p>
-                            </div>
-                        </div>
-                    </div>
-                )}
-
-=======
->>>>>>> 2fb29ba1
                 {errors.submit && (
                     <div className="p-4 border border-red-200 rounded-lg bg-red-50">
                         <p className="text-sm text-red-700">{errors.submit}</p>
@@ -781,37 +753,14 @@
                     <button
                         type="button"
                         onClick={prevStep}
-<<<<<<< HEAD
-                        disabled={loading || googleLoading}
-                        className="flex-1 bg-secondary hover:bg-accent text-secondary-foreground font-medium rounded-lg px-6 py-3 transition-all duration-200 flex items-center justify-center gap-2 disabled:opacity-50 disabled:cursor-not-allowed"
-=======
                         disabled={loading || googleLoading || stepLoading}
                         className="absolute left-0 top-0 p-2 bg-white border border-slate-200 rounded-lg shadow-md hover:shadow-lg hover:bg-slate-50 text-slate-600 hover:text-slate-800 transition-all duration-200 disabled:opacity-50 disabled:cursor-not-allowed"
->>>>>>> 2fb29ba1
                     >
                         <ArrowLeft size={18} />
                     </button>
                 )}
             </div>
 
-<<<<<<< HEAD
-                {currentStep < (formData.accountType === 'individual' ? 4 : 4) ? (
-                    <button
-                        type="button"
-                        onClick={nextStep}
-                        disabled={loading || googleLoading}
-                        className="flex-1 bg-primary hover:bg-teal-500 text-primary-foreground font-medium rounded-lg px-6 py-3 transition-all duration-200 flex items-center justify-center gap-2 shadow-theme-md hover:-translate-y-0.5 disabled:opacity-50 disabled:cursor-not-allowed disabled:transform-none"
-                    >
-                        Next
-                        <ArrowRight size={18} />
-                    </button>
-                ) : (
-                    <button
-                        type="button"
-                        onClick={handleSubmit}
-                        disabled={loading || googleLoading || Object.values(errors).some(error => error)}
-                        className="flex-1 bg-primary hover:bg-teal-500 text-primary-foreground font-medium rounded-lg px-6 py-3 transition-all duration-200 flex items-center justify-center gap-2 shadow-theme-md hover:-translate-y-0.5 disabled:opacity-50 disabled:cursor-not-allowed disabled:transform-none"
-=======
             {/* Current Step Content */}
             {renderCurrentStep()}
 
@@ -830,7 +779,6 @@
                             }
                             disabled:opacity-50 disabled:cursor-not-allowed disabled:transform-none
                         `}
->>>>>>> 2fb29ba1
                     >
                         {stepLoading ? (
                             <div className="w-6 h-6 relative">
